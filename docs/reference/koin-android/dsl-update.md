--- conflicted
+++ resolved
@@ -4,11 +4,7 @@
 
 ## New Constructor DSL (Since 3.2)
 
-<<<<<<< HEAD
-Koin now offer a new kind of DSL keyword that allow you to target a class constructor directly, and avoid to to have type your definition within a lambda expression. 
-=======
-Koin DSL can be seen as "manual", while you must fill constructors with "get()" function to resolve needed instances. When your definition don't need any special constructor integration (injection parameters or special scope Id), we can go with more compact writing style thanks to API below.
->>>>>>> 69a4898d
+Koin now offer a new kind of DSL keyword that allow you to target a class constructor directly, and avoid to to have type your definition within a lambda expression.
 
 Check the new [Constructor DSL](../koin-core/dsl-update.md#constructor-dsl-since-32) section for more details.
 
@@ -19,7 +15,7 @@
 * `workerOf()` - equivalent of `worker { }`
 
 :::info
- Be sure to use `::` before your class name, to target your class constructor 
+Be sure to use `::` before your class name, to target your class constructor
 :::
 
 ### An Android example
@@ -53,26 +49,12 @@
 module {
     singleOf(::SimpleServiceImpl){ bind<SimpleService>() }
 
-<<<<<<< HEAD
     factoryOf(::FactoryPresenter)
 
     viewModelOf(::SimpleViewModel)
 
     scope<MyActivity>(){
         scopedOf(::Session) 
-=======
-val mvpModule = module {
-    // Simple Presenter with injected parameters
-    factory { (id: String) -> FactoryPresenter(id, get()) }
-    // also declared like this
-    factory<FactoryPresenter>()
-
-    scope<MVPActivity> {
-        // presenter scoped to MVPActivity
-        scoped { (id: String) -> ScopedPresenter(id, get()) }
-        // also declared like this
-        scoped<ScopedPresenter>()
->>>>>>> 69a4898d
     }
 
     workerOf(::SimpleWorker)
@@ -82,7 +64,7 @@
 ## Android Reflection DSL (Deprecated since 3.2)
 
 :::caution
- Koin Reflection DSL is now deprecated. Please Use Koin Constructor DSL above 
+Koin Reflection DSL is now deprecated. Please Use Koin Constructor DSL above
 :::
 
 Koin DSL can be seen as "manual", while you must fill constructors with "get()" function to resolve needed instances. When your definition don't need any special constructor integration (injection paarameters or special scope Id), we can go with more compact writing style thanks to API below.
@@ -92,5 +74,5 @@
 You can freely write `viewModel()`, `fragment()` or even `worker<>()`. All parameters will be passed to your constructor.
 
 :::note
- Using reflection is not costless, even if here it's really minimal. it replaces what you don"t want to write with reflection code (finding primary constructors, injecting parameters...). Mind it before using it, if you are on performances constraints platform (Android for example)
+Using reflection is not costless, even if here it's really minimal. it replaces what you don"t want to write with reflection code (finding primary constructors, injecting parameters...). Mind it before using it, if you are on performances constraints platform (Android for example)
 :::