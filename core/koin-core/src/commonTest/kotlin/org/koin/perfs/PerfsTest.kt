--- conflicted
+++ resolved
@@ -1,11 +1,11 @@
 package org.koin.perfs
 
+import kotlin.test.Test
 import org.koin.core.A
 import org.koin.core.time.measureDurationForResult
 import org.koin.dsl.koinApplication
 import org.koin.dsl.module
 import org.koin.test.assertDefinitionsCount
-import kotlin.test.Test
 
 class PerfsTest {
 
@@ -18,49 +18,6 @@
         app.assertDefinitionsCount(0)
         app.close()
     }
-
-//    @Test
-//    fun `module no dsl`() {
-//        koinApplication().close()
-//
-//        (1..10).forEach {
-//            useDSL()
-//            dontUseDSL()
-//        }
-//    }
-
-<<<<<<< HEAD
-//    @OptIn(KoinInternalApi::class)
-//    private fun dontUseDSL() {
-//        measureDurationForResult("no dsl ") {
-//            val app = koinApplication()
-//            app.koin.scopeRegistry.declareDefinition(
-//                Definitions.createSingle(
-//                    A::class,
-//                    definition = { A() },
-//                    options = Options(),
-//                    scopeQualifier = ScopeDefinition.ROOT_SCOPE_QUALIFIER)
-//            )
-//            app.close()
-//        }
-//    }
-=======
-    @OptIn(KoinInternalApi::class)
-    private fun dontUseDSL() {
-        measureDurationForResult("no dsl ") {
-            val app = koinApplication()
-            app.koin.scopeRegistry.declareDefinition(
-                Definitions.createSingle(
-                    A::class,
-                    definition = { A() },
-                    options = Options(),
-                    scopeQualifier = ScopeDefinition.ROOT_SCOPE_QUALIFIER
-                )
-            )
-            app.close()
-        }
-    }
->>>>>>> e8f587c1
 
     private fun useDSL() {
         measureDurationForResult("dsl ") {
