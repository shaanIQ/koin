
## Making your test a KoinComponent with KoinTest

By tagging your class `KoinTest`, your class become a `KoinComponent` and bring you:

* `by inject()` & `get()` - function to retrieve yoru instances from Koin
* `checkModules` - help you check your configuration
* `declareMock` & `declare` - to declare a mock or a new definition in the current context

```kotlin
class ComponentA
class ComponentB(val a: ComponentA)

class MyTest : KoinTest {

    // Lazy inject property
    val componentB : ComponentB by inject()

    @Test
    fun `should inject my components`() {
        startKoin{
            modules(
                module {
                    single { ComponentA() }
                    single { ComponentB(get()) }
                })
        }

        // directly request an instance
        val componentA = get<ComponentA>()

        assertNotNull(a)
        assertEquals(componentA, componentB.a)
    }
```

?> Don't hesitate to overload Koin modules configuration to help you partly build your app.

## JUnit Rules

### Create a Koin context for your test

You can easily create and hold a Koin context for each of your test with the following rule:

```kotlin
@get:Rule
val koinTestRule = KoinTestRule.create {
    // Your KoinApplication instance here
    modules(myModule)
}
```

### Specify your Mock Provider

To let you use the `declareMock` API, you need to specify a rule to let Koin know how you build your Mock instance. This let you choose the right mocking framework for your need. 

Create mocks using Mockito: 

```kotlin
@get:Rule
val mockProvider = MockProviderRule.create { clazz ->
    // Your way to build a Mock here
    Mockito.mock(clazz.java)
}
```

<<<<<<< HEAD
!> koin-test project is not tied anymore to mockito
=======
Create mocks using MockK: 

```kotlin
@get:Rule
val mockProvider = MockProviderRule.create { clazz ->
    // Your way to build a Mock here
    mockkClass(clazz.java.kotlin)
}
```

!> koin-test project is not tied anymroe to mockito
>>>>>>> cad4a839

## Mocking out of the box

Instead of making a new module each time you need a mock, you can declare a mock on the fly with `declareMock`:

```kotlin
class ComponentA
class ComponentB(val a: ComponentA)

class MyTest : KoinTest {

    @get:Rule
    val koinTestRule = KoinTestRule.create {
        modules(
            module {
                single { ComponentA() }
                single { ComponentB(get()) }
            })
    }

    @get:Rule
    val mockProvider = MockProviderRule.create { clazz ->
        Mockito.mock(clazz.java)
    }
    
    @Test
    fun `should inject my components`() {
    
    }
        // Replace current definition by a Mock
        val mock = declareMock<ComponentA>()

        // retrieve mock, same as variable above 
        assertNotNull(get<ComponentA>())

        // is built with mocked ComponentA
        assertNotNull(get<ComponentB>())
    }
```

?> declareMock can specify if you want a single or factory, and if you wan to have it in a module path.

## Declaring a component on the fly

When a mock is not enough and don't want to create a module just for this, you can use `declare`:

```kotlin
    @Test
    fun `successful declare an expression mock`() {
        startKoin { }

        declare {
            factory { ComponentA("Test Params") }
        }

        Assert.assertNotEquals(get<ComponentA>(), get<ComponentA>())
    }
```

## Checking your Koin modules

Koin offers a way to test if you Koin modules are good: `checkModules` - walk through your definition tree and check if each definition is bound

```kotlin
    @Test
    fun `check MVP hierarchy`() {
        checkModules {
            modules(myModule1, myModule2 ...)
        } 
    }
```

## Starting & stopping Koin for your tests

Take attention to stop your koin instance (if you use `startKoin` in your tests) between every test. Else be sure to use `koinApplication`, for local koin instances or `stopKoin()` to stop the current global instance.

<|MERGE_RESOLUTION|>--- conflicted
+++ resolved
@@ -64,9 +64,6 @@
 }
 ```
 
-<<<<<<< HEAD
-!> koin-test project is not tied anymore to mockito
-=======
 Create mocks using MockK: 
 
 ```kotlin
@@ -78,7 +75,6 @@
 ```
 
 !> koin-test project is not tied anymroe to mockito
->>>>>>> cad4a839
 
 ## Mocking out of the box
 
