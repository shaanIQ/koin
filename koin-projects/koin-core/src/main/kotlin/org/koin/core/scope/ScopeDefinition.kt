/*
 * Copyright 2017-2018 the original author or authors.
 *
 * Licensed under the Apache License, Version 2.0 (the "License");
 * you may not use this file except in compliance with the License.
 * You may obtain a copy of the License at
 *
 *      http://www.apache.org/licenses/LICENSE-2.0
 *
 * Unless required by applicable law or agreed to in writing, software
 * distributed under the License is distributed on an "AS IS" BASIS,
 * WITHOUT WARRANTIES OR CONDITIONS OF ANY KIND, either express or implied.
 * See the License for the specific language governing permissions and
 * limitations under the License.
 */
package org.koin.core.scope

import org.koin.core.definition.BeanDefinition
import org.koin.core.definition.Definition
import org.koin.core.definition.DefinitionFactory
import org.koin.core.definition.Options
import org.koin.core.instance.InstanceContext
import org.koin.core.instance.ScopedInstance
import org.koin.core.module.Module

data class ScopeDefinition(val scopeName: String, val module: Module) {

    var definitions = hashSetOf<BeanDefinition<*>>()

    /**
     * Declare a ScopeInstance definition
     * @param name
     * @param override
     * @param definition - definition function
     */
    inline fun <reified T> scoped(
            name: String? = null,
            override: Boolean = false,
            noinline definition: Definition<T>
    ): BeanDefinition<T> {
        val beanDefinition = DefinitionFactory.createScope(name, scopeName, definition)
        module.declareDefinition(beanDefinition, Options(override = override))
        definitions.add(beanDefinition)
        return beanDefinition
    }

    internal fun release(instance: ScopeInstance) {
<<<<<<< HEAD
        definitions.filter { it is ScopedInstance<*> }
                .forEach { it.instance?.release(InstanceContext(scope = instance)) }
=======
        definitions.mapNotNull { it.instance as? ScopedInstance<*> }
            .forEach { it.release(InstanceContext(scope = instance)) }
>>>>>>> 3801604e
    }

    override fun toString(): String {
        return "Scope['$scopeName']"
    }
}<|MERGE_RESOLUTION|>--- conflicted
+++ resolved
@@ -45,13 +45,8 @@
     }
 
     internal fun release(instance: ScopeInstance) {
-<<<<<<< HEAD
-        definitions.filter { it is ScopedInstance<*> }
+        definitions.filter { it.instance is ScopedInstance<*> }
                 .forEach { it.instance?.release(InstanceContext(scope = instance)) }
-=======
-        definitions.mapNotNull { it.instance as? ScopedInstance<*> }
-            .forEach { it.release(InstanceContext(scope = instance)) }
->>>>>>> 3801604e
     }
 
     override fun toString(): String {
