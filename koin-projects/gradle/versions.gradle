ext {
    // Koin
<<<<<<< HEAD
    koin_version = '3.0.0-alpha-1'

    // Kotlin
//    kotlin_version = '1.3.70-eap-274'
    kotlin_version = '1.3.61'
=======
    koin_version = '2.1.5'

    // Kotlin
    kotlin_version = '1.3.71'
>>>>>>> 6c1537d5
    coroutines_version = "1.3.3"
    
    // Dokka
    dokka_version = '0.10.1'

    // Bintray
<<<<<<< HEAD
    bintray_version = "1.8.4-jetbrains-3"
=======
    bintray_version = "1.+"
>>>>>>> 6c1537d5

    // Ktor
    ktor_version = '1.3.1'

    // MP
    testhelp_version = "0.3.2"
    uuid_version = "0.0.7"

    // Test
    junit_version = "4.12"
    mockito_version = "2.21.0"

    asciidoctor_version = "1.5.3"
    asciidoctor_pdf_version = "1.5.0-alpha.15"

    android_maven_publish = "3.6.2"
}<|MERGE_RESOLUTION|>--- conflicted
+++ resolved
@@ -1,28 +1,16 @@
 ext {
     // Koin
-<<<<<<< HEAD
     koin_version = '3.0.0-alpha-1'
 
     // Kotlin
-//    kotlin_version = '1.3.70-eap-274'
-    kotlin_version = '1.3.61'
-=======
-    koin_version = '2.1.5'
-
-    // Kotlin
     kotlin_version = '1.3.71'
->>>>>>> 6c1537d5
     coroutines_version = "1.3.3"
     
     // Dokka
     dokka_version = '0.10.1'
 
     // Bintray
-<<<<<<< HEAD
     bintray_version = "1.8.4-jetbrains-3"
-=======
-    bintray_version = "1.+"
->>>>>>> 6c1537d5
 
     // Ktor
     ktor_version = '1.3.1'
