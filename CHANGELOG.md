--- conflicted
+++ resolved
@@ -4,7 +4,6 @@
 
 ## [2.2.0]()
 
-<<<<<<< HEAD
 _koin-androidx-scope_
 
 * `[ADDED]` New `ScopeActivity`. `ScopeFragment`, `ScopeService` to enable Scope API direclty into Android components. Offers injection directly from tied Scope.
@@ -15,32 +14,33 @@
 * `[ADDED]` New `ScopeActivity`. `ScopeFragment`, `ScopeService` to enable Scope API direclty into Android components. Offers injection directly from tied Scope.
 * `[BREAKING]` Old Scope API extensions are deprecated: `scope`, `lifecycleScope`
 
-=======
->>>>>>> 584334fc
 _koin-androidx-viewmodel_
 
 * `[ADDED]` New `ViewModelOwnerDefinition` API definition for lazy define ViewModelStore & SavedStateRegistryOwner
 * `[BREAKING]` rewrite ViewModel API to better use StateViewModel factory and allow to use `ViewModelOwnerDefinition = () -> ViewModelOwner` ViewModelOwner lazy definition. Bundle is now used as `state` lazy attributes, `BundleDefinition = () -> Bundle`
 * `[ADDED]` verification to help check parameter injection for SavedStateRegistryOwner, as the right argument (misplaced injection param)
+* `[ADDED]` New `ViewModelOwnerDefinition` API definition for lazy define ViewModelStore & SavedStateRegistryOwner
+* `[BREAKING]` rewrite ViewModel API to better use StateViewModel factory and allow to use `ViewModelOwnerDefinition = () -> ViewModelOwner` ViewModelOwner lazy definition. Bundle is now used as `state` lazy attributes, `BundleDefinition = () -> Bundle`
+* `[ADDED]` verification to help check parameter injection for SavedStateRegistryOwner, as the right argument (misplaced injection param)
 
 _koin-android-viewmodel_
 
 * `[ADDED]` New `ViewModelOwnerDefinition` API definition for lazy define ViewModelStore
 * `[BREAKING]` rewrite ViewModel API and allow to use `ViewModelOwnerDefinition = () -> ViewModelOwner` ViewModelOwner lazy definition
-
-<<<<<<< HEAD
+* `[ADDED]` New `ViewModelOwnerDefinition` API definition for lazy define ViewModelStore
+* `[BREAKING]` rewrite ViewModel API and allow to use `ViewModelOwnerDefinition = () -> ViewModelOwner` ViewModelOwner lazy definition
+
 _koin-core_
 
 * `[ADDED]` New `KoinScopeComponent` to help build component with Koin scopes
 * `[REMOVED]` removed generic Scope API extensions
 
-=======
->>>>>>> 584334fc
 _koin-test_
 
 * `[FIXED]` fixed checkModules to use Mock for injected parameters or default origin value of a Scope
 * `[ADDED]` setup detault values for injected parameters, for checkModules
 * `[UPDATED]` fixed `DefinitionParameters` to add the ability to know the injected type value
+
 
 ## [2.1.6]()
 
