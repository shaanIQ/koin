--- conflicted
+++ resolved
@@ -4,13 +4,14 @@
 
 ## [2.2.0]()
 
-<<<<<<< HEAD
-### [2.2.0-beta-1]()
-
-=======
 ### [2.2.0-beta-2]()
 
 Updated to kotlin 1.4.10
+
+_koin-androidx-compose_
+
+* `[ADDED]` New API to inject Jetpack Compose: `get()`, `by inject()`, `getKoin()`
+* `[ADDED]` New API to inject Jetpack Compose with ViewModel: `getViewModel()`, `by viewModel()`
 
 _koin-androidx-workmanager_
 
@@ -29,8 +30,6 @@
 
 ### [2.2.0-beta-1]()
 
-
->>>>>>> 5276fb5a
 _koin-androidx-scope_
 
 * `[ADDED]` New `ScopeActivity`. `ScopeFragment`, `ScopeService` to enable Scope API direclty into Android components. Offers injection directly from tied Scope.
@@ -70,15 +69,12 @@
 * `[BREAKING]` empty scope is not taken in account anymore, a scope definition is created only if there is at least one scoped definition
 * `[ADDED]` Injection parameters can be used directly as a dependency and can be resolved as `get()` or directly with builder API
 * `[FIXED]` fixed starting context effect (deprecating KoinContextHanlder for GlobalContext)
-* `[FIXED]` Internal API exposition. Lock down API to internal. Expose extension point with @KoinApiExtension
-* `[BREAKING]` KoinComponent has been moved to `.component` package, and need @KoinApiExtension optIn. As we consider KoinComponent a way to extend Koin, not make DI configuration.
-
 
 _koin-test_
 
 * `[FIXED]` fixed checkModules to use Mock for injected parameters or default origin value of a Scope
 * `[ADDED]` setup detault values for injected parameters, for checkModules
-* `[BREAKING]` `ClosingKoinTest` is an interface, similar to `AutoCloseKoinTest`. Avoid need of abstract class extension.
+* `[BREAKING]` `AutoCloseKoinTest` is now an interface, please remove any constructor
 * `[UPDATED]` fixed `DefinitionParameters` to add the ability to know the injected type value
 
 _koin-test-junit5_
