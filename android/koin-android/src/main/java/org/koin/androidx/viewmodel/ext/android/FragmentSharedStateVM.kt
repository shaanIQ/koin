--- conflicted
+++ resolved
@@ -54,16 +54,9 @@
     clazz: KClass<T>,
     parameters: ParametersDefinition? = null,
 ): Lazy<T> {
-<<<<<<< HEAD
-    return ViewModelLazy(clazz, { viewModelStore },{
+    return ViewModelLazy(clazz, { owner().viewModelStore },{
         getViewModelFactory(owner(), clazz, qualifier, parameters, state = state, scope = getKoinScope())
     })
-=======
-    val scope = getKoinScope()
-    return ViewModelLazy(clazz, { owner().viewModelStore }) {
-        getViewModelFactory(owner(), clazz, qualifier, parameters, state = state, scope = scope)
-    }
->>>>>>> 4205a00f
 }
 
 inline fun <reified T : ViewModel> Fragment.getSharedStateViewModel(
